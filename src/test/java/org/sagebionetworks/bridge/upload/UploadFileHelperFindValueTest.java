package org.sagebionetworks.bridge.upload;

<<<<<<< HEAD
=======
import static org.junit.Assert.assertEquals;
import static org.junit.Assert.assertNull;
import static org.mockito.ArgumentMatchers.any;
>>>>>>> f467b6e1
import static org.mockito.Mockito.eq;
import static org.mockito.Mockito.mock;
import static org.mockito.Mockito.spy;
import static org.mockito.Mockito.verify;
import static org.mockito.Mockito.verifyZeroInteractions;
import static org.mockito.Mockito.when;
import static org.mockito.internal.verification.VerificationModeFactory.times;
import static org.testng.Assert.assertEquals;
import static org.testng.Assert.assertNull;

import java.io.File;
import java.util.HashMap;
import java.util.Map;

import com.amazonaws.services.s3.model.ObjectMetadata;
import com.fasterxml.jackson.databind.JsonNode;
import com.google.common.base.Charsets;
import com.google.common.collect.ImmutableMap;
<<<<<<< HEAD
=======
import org.apache.commons.codec.digest.DigestUtils;
import org.junit.Before;
import org.junit.Test;
>>>>>>> f467b6e1
import org.mockito.ArgumentCaptor;
import org.testng.annotations.BeforeMethod;
import org.testng.annotations.Test;

import org.sagebionetworks.bridge.TestConstants;
import org.sagebionetworks.bridge.file.InMemoryFileHelper;
import org.sagebionetworks.bridge.models.upload.UploadFieldDefinition;
import org.sagebionetworks.bridge.models.upload.UploadFieldType;
import org.sagebionetworks.bridge.s3.S3Helper;

public class UploadFileHelperFindValueTest {
    private static final String FIELD_NAME_FILE = "record.json";
    private static final String FIELD_NAME_JSON_KEY = "record.json.foo";
    private static final String UPLOAD_ID = "upload-id";

    private InMemoryFileHelper inMemoryFileHelper;
    private S3Helper mockS3Helper;
    private File tmpDir;
    private UploadFileHelper uploadFileHelper;
    private ArgumentCaptor<ObjectMetadata> metadataCaptor;

<<<<<<< HEAD
    @BeforeMethod
    public void before() {
=======
    @Before
    public void before() throws Exception {
>>>>>>> f467b6e1
        // Spy file helper, so we can check to see how many times we read the disk later. Also make a dummy temp dir,
        // as an in-memory place we can put files into.
        inMemoryFileHelper = spy(new InMemoryFileHelper());
        tmpDir = inMemoryFileHelper.createTempDir();

        // Mock dependencies.
        DigestUtils mockMd5DigestUtils = mock(DigestUtils.class);
        when(mockMd5DigestUtils.digest(any(File.class))).thenReturn(TestConstants.MOCK_MD5);
        when(mockMd5DigestUtils.digest(any(byte[].class))).thenReturn(TestConstants.MOCK_MD5);

        mockS3Helper = mock(S3Helper.class);

        metadataCaptor = ArgumentCaptor.forClass(ObjectMetadata.class);
        
        // Create UploadFileHelper.
        uploadFileHelper = new UploadFileHelper();
        uploadFileHelper.setFileHelper(inMemoryFileHelper);
        uploadFileHelper.setMd5DigestUtils(mockMd5DigestUtils);
        uploadFileHelper.setS3Helper(mockS3Helper);
    }

    @Test
    public void attachmentFile() throws Exception {
        // Make field def.
        UploadFieldDefinition fieldDef = new UploadFieldDefinition.Builder().withName(FIELD_NAME_FILE)
                .withType(UploadFieldType.ATTACHMENT_V2).build();

        // Make file map.
        File recordJsonFile = makeFileWithContent(FIELD_NAME_FILE, "dummy content");
        Map<String, File> fileMap = ImmutableMap.of(FIELD_NAME_FILE, recordJsonFile);

        // Execute
        String expectedAttachmentFilename = UPLOAD_ID + '-' + FIELD_NAME_FILE;
        JsonNode result = uploadFileHelper.findValueForField(UPLOAD_ID, fileMap, fieldDef, new HashMap<>());
        assertEquals(result.textValue(), expectedAttachmentFilename);

        // Verify uploaded file
        verify(mockS3Helper).writeFileToS3(eq(UploadFileHelper.ATTACHMENT_BUCKET), eq(expectedAttachmentFilename),
                eq(recordJsonFile), metadataCaptor.capture());
<<<<<<< HEAD
        
        assertEquals(metadataCaptor.getValue().getSSEAlgorithm(), ObjectMetadata.AES_256_SERVER_SIDE_ENCRYPTION);
=======

        ObjectMetadata metadata = metadataCaptor.getValue();
        assertEquals(TestConstants.MOCK_MD5_BASE64_ENCODED, metadata.getUserMetaDataOf(
                UploadFileHelper.KEY_CUSTOM_CONTENT_MD5));
        assertEquals(ObjectMetadata.AES_256_SERVER_SIDE_ENCRYPTION, metadata.getSSEAlgorithm());
>>>>>>> f467b6e1
    }

    @Test
    public void attachmentFileEmpty() throws Exception {
        // Make field def.
        UploadFieldDefinition fieldDef = new UploadFieldDefinition.Builder().withName(FIELD_NAME_FILE)
                .withType(UploadFieldType.ATTACHMENT_V2).build();

        // Make file map. File should exist but have empty content.
        File recordJsonFile = makeFileWithContent(FIELD_NAME_FILE, "");
        Map<String, File> fileMap = ImmutableMap.of(FIELD_NAME_FILE, recordJsonFile);

        // Execute
        JsonNode result = uploadFileHelper.findValueForField(UPLOAD_ID, fileMap, fieldDef, new HashMap<>());
        assertNull(result);

        // Verify no uploaded files
        verifyZeroInteractions(mockS3Helper);
    }

    @Test
    public void inlineFile() throws Exception {
        // Make field def.
        UploadFieldDefinition fieldDef = new UploadFieldDefinition.Builder().withName(FIELD_NAME_FILE)
                .withType(UploadFieldType.STRING).build();

        // Make file map.
        File recordJsonFile = makeFileWithContent(FIELD_NAME_FILE, "\"dummy content\"");
        Map<String, File> fileMap = ImmutableMap.of(FIELD_NAME_FILE, recordJsonFile);

        // Execute
        JsonNode result = uploadFileHelper.findValueForField(UPLOAD_ID, fileMap, fieldDef, new HashMap<>());
        assertEquals(result.textValue(), "dummy content");

        // Verify no uploaded files
        verifyZeroInteractions(mockS3Helper);
    }

    @Test
    public void inlineFileTooLarge() throws Exception {
        // Set file size limit to something very small, to hit our test for sure.
        uploadFileHelper.setInlineFileSizeLimit(10);

        // Make field def.
        UploadFieldDefinition fieldDef = new UploadFieldDefinition.Builder().withName(FIELD_NAME_FILE)
                .withType(UploadFieldType.STRING).build();

        // Make file map.
        File recordJsonFile = makeFileWithContent(FIELD_NAME_FILE,
                "\"This file content is definitely exceeds our file size limit.\"");
        Map<String, File> fileMap = ImmutableMap.of(FIELD_NAME_FILE, recordJsonFile);

        // Execute
        JsonNode result = uploadFileHelper.findValueForField(UPLOAD_ID, fileMap, fieldDef, new HashMap<>());
        assertNull(result);

        // Verify no uploaded files
        verifyZeroInteractions(mockS3Helper);
    }

    @Test
    public void findValueNoValueFound() throws Exception {
        // Make field def.
        UploadFieldDefinition fieldDef = new UploadFieldDefinition.Builder().withName(FIELD_NAME_JSON_KEY)
                .withType(UploadFieldType.STRING).build();

        // Make file map. One file doesn't match the name, and the other file matches the name but doesn't have the key.
        File fooJsonFile = makeFileWithContent("foo.json", "{\"foo\":\"foo-value\"}");
        File recordJsonFile = makeFileWithContent(FIELD_NAME_FILE, "{\"bar\":\"bar-value\"}");
        Map<String, File> fileMap = ImmutableMap.<String, File>builder().put("foo.json", fooJsonFile)
                .put(FIELD_NAME_FILE, recordJsonFile).build();

        // Execute
        JsonNode result = uploadFileHelper.findValueForField(UPLOAD_ID, fileMap, fieldDef, new HashMap<>());
        assertNull(result);

        // Verify no uploaded files
        verifyZeroInteractions(mockS3Helper);
    }

    @Test
    public void findValueAttachment() throws Exception {
        // Make field def.
        UploadFieldDefinition fieldDef = new UploadFieldDefinition.Builder().withName(FIELD_NAME_JSON_KEY)
                .withType(UploadFieldType.ATTACHMENT_V2).build();

        // Make file map. For good measure, have one file that doesn't match.
        File fooJsonFile = makeFileWithContent("foo.json", "{\"foo\":\"foo-value\"}");
        File recordJsonFile = makeFileWithContent(FIELD_NAME_FILE, "{\"foo\":\"record-value\"}");
        Map<String, File> fileMap = ImmutableMap.<String, File>builder().put("foo.json", fooJsonFile)
                .put(FIELD_NAME_FILE, recordJsonFile).build();

        // Execute
        String expectedAttachmentFilename = UPLOAD_ID + '-' + FIELD_NAME_JSON_KEY;
        JsonNode result = uploadFileHelper.findValueForField(UPLOAD_ID, fileMap, fieldDef, new HashMap<>());
        assertEquals(result.textValue(), expectedAttachmentFilename);

        // Verify uploaded file
        verify(mockS3Helper).writeBytesToS3(eq(UploadFileHelper.ATTACHMENT_BUCKET), eq(expectedAttachmentFilename),
                eq("\"record-value\"".getBytes(Charsets.UTF_8)), metadataCaptor.capture());
<<<<<<< HEAD
        
        assertEquals(metadataCaptor.getValue().getSSEAlgorithm(), ObjectMetadata.AES_256_SERVER_SIDE_ENCRYPTION);
=======

        ObjectMetadata metadata = metadataCaptor.getValue();
        assertEquals(TestConstants.MOCK_MD5_BASE64_ENCODED, metadata.getUserMetaDataOf(
                UploadFileHelper.KEY_CUSTOM_CONTENT_MD5));
        assertEquals(ObjectMetadata.AES_256_SERVER_SIDE_ENCRYPTION, metadata.getSSEAlgorithm());
>>>>>>> f467b6e1
    }

    @Test
    public void findValueInline() throws Exception {
        // Make field def.
        UploadFieldDefinition fieldDef = new UploadFieldDefinition.Builder().withName(FIELD_NAME_JSON_KEY)
                .withType(UploadFieldType.STRING).build();

        // Make file map. For good measure, have one file that doesn't match.
        File fooJsonFile = makeFileWithContent("foo.json", "{\"foo\":\"foo-value\"}");
        File recordJsonFile = makeFileWithContent(FIELD_NAME_FILE, "{\"foo\":\"record-value\"}");
        Map<String, File> fileMap = ImmutableMap.<String, File>builder().put("foo.json", fooJsonFile)
                .put(FIELD_NAME_FILE, recordJsonFile).build();

        // Execute
        JsonNode result = uploadFileHelper.findValueForField(UPLOAD_ID, fileMap, fieldDef, new HashMap<>());
        assertEquals(result.textValue(), "record-value");

        // Verify no uploaded files
        verifyZeroInteractions(mockS3Helper);
    }

    @Test
    public void findValueInlineWarningLimit() throws Exception {
        // Set limits to something that's easier to test.
        uploadFileHelper.setParsedJsonWarningLimit(20);
        uploadFileHelper.setParsedJsonFileSizeLimit(40);

        // Make field def.
        UploadFieldDefinition fieldDef = new UploadFieldDefinition.Builder().withName(FIELD_NAME_JSON_KEY)
                .withType(UploadFieldType.STRING).build();

        // Make file map.
        File recordJsonFile = makeFileWithContent(FIELD_NAME_FILE,
                "{\"foo\":\"Long but not too long\"}");
        Map<String, File> fileMap = ImmutableMap.<String, File>builder().put(FIELD_NAME_FILE, recordJsonFile).build();

        // Execute - The file is too large. Skip.
        JsonNode result = uploadFileHelper.findValueForField(UPLOAD_ID, fileMap, fieldDef, new HashMap<>());
        assertEquals(result.textValue(), "Long but not too long");

        // Verify no uploaded files
        verifyZeroInteractions(mockS3Helper);
    }

    @Test
    public void findValueInlineFileSizeLimit() throws Exception {
        // Set limits to something that's easier to test.
        uploadFileHelper.setParsedJsonWarningLimit(20);
        uploadFileHelper.setParsedJsonFileSizeLimit(40);

        // Make field def.
        UploadFieldDefinition fieldDef = new UploadFieldDefinition.Builder().withName(FIELD_NAME_JSON_KEY)
                .withType(UploadFieldType.STRING).build();

        // Make file map.
        File recordJsonFile = makeFileWithContent(FIELD_NAME_FILE,
                "{\"foo\":\"This is the value, but the file is definitely too long to parse\"}");
        Map<String, File> fileMap = ImmutableMap.<String, File>builder().put(FIELD_NAME_FILE, recordJsonFile).build();

        // Execute - The file is long enough to warn, but not long enough to skip.
        JsonNode result = uploadFileHelper.findValueForField(UPLOAD_ID, fileMap, fieldDef, new HashMap<>());
        assertNull(result);

        // Verify no uploaded files
        verifyZeroInteractions(mockS3Helper);
    }

    @Test
    public void multipleKeys() throws Exception {
        // Make field defs.
        UploadFieldDefinition fooFieldDef = new UploadFieldDefinition.Builder().withName("record.json.sanitize____foo")
                .withType(UploadFieldType.STRING).build();
        UploadFieldDefinition barFieldDef = new UploadFieldDefinition.Builder().withName("record.json.sanitize____bar")
                .withType(UploadFieldType.STRING).build();

        // Make file map.
        String recordJsonText = "{\n" +
                "   \"sanitize!@#$foo\":\"foo-value\",\n" +
                "   \"sanitize!@#$bar\":\"bar-value\"\n" +
                "}";
        File recordJsonFile = makeFileWithContent(FIELD_NAME_FILE, recordJsonText);
        Map<String, File> fileMap = ImmutableMap.of(FIELD_NAME_FILE, recordJsonFile);

        // Execute
        Map<String, Map<String, JsonNode>> cache = new HashMap<>();

        JsonNode fooResult = uploadFileHelper.findValueForField(UPLOAD_ID, fileMap, fooFieldDef, cache);
        assertEquals(fooResult.textValue(), "foo-value");

        JsonNode barResult = uploadFileHelper.findValueForField(UPLOAD_ID, fileMap, barFieldDef, cache);
        assertEquals(barResult.textValue(), "bar-value");

        // Verify no uploaded files
        verifyZeroInteractions(mockS3Helper);

        // Verify we only read the file once.
        verify(inMemoryFileHelper, times(1)).getInputStream(recordJsonFile);
    }

    private File makeFileWithContent(String name, String content) {
        File file = inMemoryFileHelper.newFile(tmpDir, name);
        inMemoryFileHelper.writeBytes(file, content.getBytes(Charsets.UTF_8));
        return file;
    }
}<|MERGE_RESOLUTION|>--- conflicted
+++ resolved
@@ -1,11 +1,6 @@
 package org.sagebionetworks.bridge.upload;
 
-<<<<<<< HEAD
-=======
-import static org.junit.Assert.assertEquals;
-import static org.junit.Assert.assertNull;
 import static org.mockito.ArgumentMatchers.any;
->>>>>>> f467b6e1
 import static org.mockito.Mockito.eq;
 import static org.mockito.Mockito.mock;
 import static org.mockito.Mockito.spy;
@@ -24,12 +19,7 @@
 import com.fasterxml.jackson.databind.JsonNode;
 import com.google.common.base.Charsets;
 import com.google.common.collect.ImmutableMap;
-<<<<<<< HEAD
-=======
 import org.apache.commons.codec.digest.DigestUtils;
-import org.junit.Before;
-import org.junit.Test;
->>>>>>> f467b6e1
 import org.mockito.ArgumentCaptor;
 import org.testng.annotations.BeforeMethod;
 import org.testng.annotations.Test;
@@ -51,13 +41,8 @@
     private UploadFileHelper uploadFileHelper;
     private ArgumentCaptor<ObjectMetadata> metadataCaptor;
 
-<<<<<<< HEAD
     @BeforeMethod
-    public void before() {
-=======
-    @Before
     public void before() throws Exception {
->>>>>>> f467b6e1
         // Spy file helper, so we can check to see how many times we read the disk later. Also make a dummy temp dir,
         // as an in-memory place we can put files into.
         inMemoryFileHelper = spy(new InMemoryFileHelper());
@@ -97,16 +82,11 @@
         // Verify uploaded file
         verify(mockS3Helper).writeFileToS3(eq(UploadFileHelper.ATTACHMENT_BUCKET), eq(expectedAttachmentFilename),
                 eq(recordJsonFile), metadataCaptor.capture());
-<<<<<<< HEAD
-        
-        assertEquals(metadataCaptor.getValue().getSSEAlgorithm(), ObjectMetadata.AES_256_SERVER_SIDE_ENCRYPTION);
-=======
 
         ObjectMetadata metadata = metadataCaptor.getValue();
-        assertEquals(TestConstants.MOCK_MD5_BASE64_ENCODED, metadata.getUserMetaDataOf(
-                UploadFileHelper.KEY_CUSTOM_CONTENT_MD5));
-        assertEquals(ObjectMetadata.AES_256_SERVER_SIDE_ENCRYPTION, metadata.getSSEAlgorithm());
->>>>>>> f467b6e1
+        assertEquals(metadata.getUserMetaDataOf(UploadFileHelper.KEY_CUSTOM_CONTENT_MD5),
+                TestConstants.MOCK_MD5_BASE64_ENCODED);
+        assertEquals(metadata.getSSEAlgorithm(), ObjectMetadata.AES_256_SERVER_SIDE_ENCRYPTION);
     }
 
     @Test
@@ -207,16 +187,11 @@
         // Verify uploaded file
         verify(mockS3Helper).writeBytesToS3(eq(UploadFileHelper.ATTACHMENT_BUCKET), eq(expectedAttachmentFilename),
                 eq("\"record-value\"".getBytes(Charsets.UTF_8)), metadataCaptor.capture());
-<<<<<<< HEAD
-        
-        assertEquals(metadataCaptor.getValue().getSSEAlgorithm(), ObjectMetadata.AES_256_SERVER_SIDE_ENCRYPTION);
-=======
 
         ObjectMetadata metadata = metadataCaptor.getValue();
         assertEquals(TestConstants.MOCK_MD5_BASE64_ENCODED, metadata.getUserMetaDataOf(
                 UploadFileHelper.KEY_CUSTOM_CONTENT_MD5));
         assertEquals(ObjectMetadata.AES_256_SERVER_SIDE_ENCRYPTION, metadata.getSSEAlgorithm());
->>>>>>> f467b6e1
     }
 
     @Test
