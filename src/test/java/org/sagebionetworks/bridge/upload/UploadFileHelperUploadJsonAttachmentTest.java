package org.sagebionetworks.bridge.upload;

import static org.mockito.Mockito.any;
import static org.mockito.Mockito.doThrow;
import static org.mockito.Mockito.eq;
import static org.mockito.Mockito.mock;
import static org.mockito.Mockito.verify;
<<<<<<< HEAD
import static org.testng.Assert.assertEquals;
=======
import static org.mockito.Mockito.when;
>>>>>>> f467b6e1

import java.io.File;
import java.io.IOException;

import com.amazonaws.services.s3.model.ObjectMetadata;
import com.fasterxml.jackson.databind.JsonNode;
import com.fasterxml.jackson.databind.node.TextNode;
import com.google.common.base.Charsets;
<<<<<<< HEAD
=======
import org.apache.commons.codec.digest.DigestUtils;
import org.junit.Before;
import org.junit.Test;
>>>>>>> f467b6e1
import org.mockito.ArgumentCaptor;
import org.testng.annotations.BeforeMethod;
import org.testng.annotations.Test;

import org.sagebionetworks.bridge.TestConstants;
import org.sagebionetworks.bridge.s3.S3Helper;

public class UploadFileHelperUploadJsonAttachmentTest {
    private static final String FIELD_NAME = "field-name";
    private static final String UPLOAD_ID = "upload-id";
    private static final String EXPECTED_ATTACHMENT_NAME = UPLOAD_ID + '-' + FIELD_NAME;

    private S3Helper mockS3Helper;
    private UploadFileHelper uploadFileHelper;

<<<<<<< HEAD
    @BeforeMethod
    public void before() {
=======
    @Before
    public void before() throws Exception {
        DigestUtils mockMd5DigestUtils = mock(DigestUtils.class);
        when(mockMd5DigestUtils.digest(any(File.class))).thenReturn(TestConstants.MOCK_MD5);
        when(mockMd5DigestUtils.digest(any(byte[].class))).thenReturn(TestConstants.MOCK_MD5);

>>>>>>> f467b6e1
        mockS3Helper = mock(S3Helper.class);

        uploadFileHelper = new UploadFileHelper();
        uploadFileHelper.setMd5DigestUtils(mockMd5DigestUtils);
        uploadFileHelper.setS3Helper(mockS3Helper);
    }

    @Test
    public void successCase() throws Exception {
        // Normally this will be an array or an object, but for the purpose of this test, use a TextNode.
        JsonNode result = uploadFileHelper.uploadJsonNodeAsAttachment(TextNode.valueOf("dummy content"), UPLOAD_ID,
                FIELD_NAME);
        assertEquals(result.textValue(), EXPECTED_ATTACHMENT_NAME);

        ArgumentCaptor<ObjectMetadata> metadataCaptor = ArgumentCaptor.forClass(ObjectMetadata.class);
        // Validate uploaded content. The text is quoted because when we serialize a JSON string, it quotes the JSON
        // string.
        verify(mockS3Helper).writeBytesToS3(eq(UploadFileHelper.ATTACHMENT_BUCKET), eq(EXPECTED_ATTACHMENT_NAME),
                eq("\"dummy content\"".getBytes(Charsets.UTF_8)), metadataCaptor.capture());
<<<<<<< HEAD
        
        assertEquals(metadataCaptor.getValue().getSSEAlgorithm(), ObjectMetadata.AES_256_SERVER_SIDE_ENCRYPTION);
=======

        ObjectMetadata metadata = metadataCaptor.getValue();
        assertEquals(TestConstants.MOCK_MD5_BASE64_ENCODED, metadata.getUserMetaDataOf(
                UploadFileHelper.KEY_CUSTOM_CONTENT_MD5));
        assertEquals(ObjectMetadata.AES_256_SERVER_SIDE_ENCRYPTION, metadata.getSSEAlgorithm());
>>>>>>> f467b6e1
    }

    @Test(expectedExceptions = UploadValidationException.class)
    public void errorCase() throws Exception {
        doThrow(IOException.class).when(mockS3Helper).writeBytesToS3(any(), any(), any(byte[].class), any());
        uploadFileHelper.uploadJsonNodeAsAttachment(TextNode.valueOf("dummy content"), UPLOAD_ID, FIELD_NAME);
    }
}<|MERGE_RESOLUTION|>--- conflicted
+++ resolved
@@ -5,11 +5,8 @@
 import static org.mockito.Mockito.eq;
 import static org.mockito.Mockito.mock;
 import static org.mockito.Mockito.verify;
-<<<<<<< HEAD
+import static org.mockito.Mockito.when;
 import static org.testng.Assert.assertEquals;
-=======
-import static org.mockito.Mockito.when;
->>>>>>> f467b6e1
 
 import java.io.File;
 import java.io.IOException;
@@ -18,12 +15,7 @@
 import com.fasterxml.jackson.databind.JsonNode;
 import com.fasterxml.jackson.databind.node.TextNode;
 import com.google.common.base.Charsets;
-<<<<<<< HEAD
-=======
 import org.apache.commons.codec.digest.DigestUtils;
-import org.junit.Before;
-import org.junit.Test;
->>>>>>> f467b6e1
 import org.mockito.ArgumentCaptor;
 import org.testng.annotations.BeforeMethod;
 import org.testng.annotations.Test;
@@ -39,17 +31,12 @@
     private S3Helper mockS3Helper;
     private UploadFileHelper uploadFileHelper;
 
-<<<<<<< HEAD
     @BeforeMethod
-    public void before() {
-=======
-    @Before
     public void before() throws Exception {
         DigestUtils mockMd5DigestUtils = mock(DigestUtils.class);
         when(mockMd5DigestUtils.digest(any(File.class))).thenReturn(TestConstants.MOCK_MD5);
         when(mockMd5DigestUtils.digest(any(byte[].class))).thenReturn(TestConstants.MOCK_MD5);
 
->>>>>>> f467b6e1
         mockS3Helper = mock(S3Helper.class);
 
         uploadFileHelper = new UploadFileHelper();
@@ -69,16 +56,8 @@
         // string.
         verify(mockS3Helper).writeBytesToS3(eq(UploadFileHelper.ATTACHMENT_BUCKET), eq(EXPECTED_ATTACHMENT_NAME),
                 eq("\"dummy content\"".getBytes(Charsets.UTF_8)), metadataCaptor.capture());
-<<<<<<< HEAD
         
         assertEquals(metadataCaptor.getValue().getSSEAlgorithm(), ObjectMetadata.AES_256_SERVER_SIDE_ENCRYPTION);
-=======
-
-        ObjectMetadata metadata = metadataCaptor.getValue();
-        assertEquals(TestConstants.MOCK_MD5_BASE64_ENCODED, metadata.getUserMetaDataOf(
-                UploadFileHelper.KEY_CUSTOM_CONTENT_MD5));
-        assertEquals(ObjectMetadata.AES_256_SERVER_SIDE_ENCRYPTION, metadata.getSSEAlgorithm());
->>>>>>> f467b6e1
     }
 
     @Test(expectedExceptions = UploadValidationException.class)
