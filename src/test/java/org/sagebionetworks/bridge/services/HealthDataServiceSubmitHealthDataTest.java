--- conflicted
+++ resolved
@@ -249,26 +249,13 @@
         // Validate raw data submitted to S3
         String expectedRawDataAttachmentId = uploadId + HealthDataService.RAW_ATTACHMENT_SUFFIX;
         ArgumentCaptor<byte[]> rawBytesCaptor = ArgumentCaptor.forClass(byte[].class);
-<<<<<<< HEAD
-        ArgumentCaptor<ObjectMetadata> metadataCaptor = ArgumentCaptor.forClass(ObjectMetadata.class);
-        verify(mockS3Helper).writeBytesToS3(eq(HealthDataService.ATTACHMENT_BUCKET), eq(expectedRawDataAttachmentId),
-                rawBytesCaptor.capture(), metadataCaptor.capture());
+        verify(mockUploadFileHelper).uploadBytesAsAttachment(eq(expectedRawDataAttachmentId),
+                rawBytesCaptor.capture());
         assertEquals(contextRecord.getRawDataAttachmentId(), expectedRawDataAttachmentId);
 
         byte[] rawBytes = rawBytesCaptor.getValue();
         JsonNode rawJsonNode = BridgeObjectMapper.get().readTree(rawBytes);
         assertEquals(rawJsonNode, inputData);
-        
-        assertEquals(metadataCaptor.getValue().getSSEAlgorithm(), ObjectMetadata.AES_256_SERVER_SIDE_ENCRYPTION);
-=======
-        verify(mockUploadFileHelper).uploadBytesAsAttachment(eq(expectedRawDataAttachmentId),
-                rawBytesCaptor.capture());
-        assertEquals(expectedRawDataAttachmentId, contextRecord.getRawDataAttachmentId());
-
-        byte[] rawBytes = rawBytesCaptor.getValue();
-        JsonNode rawJsonNode = BridgeObjectMapper.get().readTree(rawBytes);
-        assertEquals(inputData, rawJsonNode);
->>>>>>> f467b6e1
 
         // validate the other handlers are called
         verify(mockTranscribeConsentHandler).handle(context);
